--- conflicted
+++ resolved
@@ -286,12 +286,8 @@
     };
 }
 
-<<<<<<< HEAD
-async function throwIfUnrecoverable(err: unknown) {
-=======
 // deno-lint-ignore no-explicit-any
 async function throwIfUnrecoverable(err: any) {
->>>>>>> 4983df4b
     if (typeof err !== "object" || err === null) return;
     const code = "error_code" in err ? err.error_code : undefined;
     if (code === 401 || code === 409) throw err; // unauthorized or conflict
